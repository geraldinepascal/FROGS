channels:
  - conda-forge
  - bioconda
dependencies:
# bioconda
  - frogs =3.2.3
<<<<<<< HEAD
  - emboss =6.6
  - flash =1.2
=======
  - emboss =6.6.0
  - flash =1.2.11
>>>>>>> 1cea38a0
  # need to be >=2.8
  - cutadapt =2.10    
  # need to be >=2.1
  - swarm =3.0.0
<<<<<<< HEAD
  # need to be >= 2.17
=======
>>>>>>> 1cea38a0
  - vsearch =2.17.0
  - itsx =1.1.2
  - blast =2.10
  # - rdptool=2.0.3 # is already included in the frogs dependency
  - mafft =7.407
  - fasttree =2.1.9
<<<<<<< HEAD
  - bioconductor-phyloseq =1.34
  - bioconductor-deseq2 =1.30.1
# conda-forge
  - r-base =4.0.5
  - r-essentials
  - r-phangorn =2.7.0
  - r-optparse
  - r-formattable
  - r-dt
  - r-plotly
  - r-gridextra
=======
  - bioconductor-phyloseq =1.38
  - bioconductor-deseq2 =1.34.0
# conda-forge
  - r-base =4.1.2
  - r-essentials =4.1
  - r-phangorn =2.7.0
  - r-optparse =1.6.6
  - r-formattable
  - r-dt =0.18
  - r-plotly =4.9.3
  - r-gridextra =2.3
>>>>>>> 1cea38a0

## packages included in previous package (possibly in multiple previous package)
#   r-essentials includes:
    # pandoc
    # r-rmarkdown
    # r-dplyr
    # r-codetools
#   bioconductor-phyloseq includes:
    # r-ggplot2 
    # r-vegan
    # r-ape
    # r-scales
    # r-reshape2<|MERGE_RESOLUTION|>--- conflicted
+++ resolved
@@ -4,40 +4,18 @@
 dependencies:
 # bioconda
   - frogs =3.2.3
-<<<<<<< HEAD
-  - emboss =6.6
-  - flash =1.2
-=======
   - emboss =6.6.0
   - flash =1.2.11
->>>>>>> 1cea38a0
   # need to be >=2.8
   - cutadapt =2.10    
   # need to be >=2.1
   - swarm =3.0.0
-<<<<<<< HEAD
-  # need to be >= 2.17
-=======
->>>>>>> 1cea38a0
   - vsearch =2.17.0
   - itsx =1.1.2
   - blast =2.10
   # - rdptool=2.0.3 # is already included in the frogs dependency
   - mafft =7.407
   - fasttree =2.1.9
-<<<<<<< HEAD
-  - bioconductor-phyloseq =1.34
-  - bioconductor-deseq2 =1.30.1
-# conda-forge
-  - r-base =4.0.5
-  - r-essentials
-  - r-phangorn =2.7.0
-  - r-optparse
-  - r-formattable
-  - r-dt
-  - r-plotly
-  - r-gridextra
-=======
   - bioconductor-phyloseq =1.38
   - bioconductor-deseq2 =1.34.0
 # conda-forge
@@ -49,7 +27,6 @@
   - r-dt =0.18
   - r-plotly =4.9.3
   - r-gridextra =2.3
->>>>>>> 1cea38a0
 
 ## packages included in previous package (possibly in multiple previous package)
 #   r-essentials includes:
