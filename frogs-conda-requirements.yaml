channels:
  - conda-forge
  - bioconda
dependencies:
# bioconda
  - frogs =3.2.3
  - emboss =6.6.0
  - flash =1.2.11
  # need to be >=2.8
  - cutadapt =2.10    
  # need to be >=2.1
  - swarm =3.0.0
  - vsearch =2.17.0
  - itsx =1.1.2
  - blast =2.10
  # - rdptool=2.0.3 # is already included in the frogs dependency
  - mafft =7.407
  - fasttree =2.1.9
<<<<<<< HEAD
  - bioconductor-phyloseq =1.38.0
=======
  - bioconductor-phyloseq =1.38
>>>>>>> 78d8a006
  - bioconductor-deseq2 =1.34.0
# conda-forge
  - r-base =4.1.2
  - r-essentials =4.1
  - r-phangorn =2.7.0
  - r-optparse =1.6.6
  - r-formattable
  - r-dt =0.18
  - r-plotly =4.9.3
  - r-gridextra =2.3

## packages included in previous package (possibly in multiple previous package)
#   r-essentials includes:
    # pandoc
    # r-rmarkdown
    # r-dplyr
    # r-codetools
#   bioconductor-phyloseq includes:
    # r-ggplot2 
    # r-vegan
    # r-ape
    # r-scales
    # r-reshape2<|MERGE_RESOLUTION|>--- conflicted
+++ resolved
@@ -16,11 +16,7 @@
   # - rdptool=2.0.3 # is already included in the frogs dependency
   - mafft =7.407
   - fasttree =2.1.9
-<<<<<<< HEAD
-  - bioconductor-phyloseq =1.38.0
-=======
   - bioconductor-phyloseq =1.38
->>>>>>> 78d8a006
   - bioconductor-deseq2 =1.34.0
 # conda-forge
   - r-base =4.1.2
