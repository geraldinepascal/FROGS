--- conflicted
+++ resolved
@@ -16,11 +16,7 @@
 # along with this program.  If not, see <http://www.gnu.org/licenses/>.
 -->
 <tool id="FROGS_clustering" name="FROGS Clustering swarm" version="r3.0-1.4">
-<<<<<<< HEAD
-	<description></description>
-=======
 	<description>amplicon sequence clustering.</description>
->>>>>>> 46c8b6f8
 	<command interpreter="python2.7">
 		clustering.py 
 		                --nb-cpus \${GALAXY_SLOTS:-1}
