--- conflicted
+++ resolved
@@ -97,14 +97,9 @@
    }else if (method=="cc"){
       dist.jac <- distance(data, method = "cc") ## Jaccard
       jac <- as.matrix(dist.jac)
-<<<<<<< HEAD
-      write.table(jac, "Jaccard_binary.tsv",sep="\t", quote=FALSE, col.names=NA)
-      p4 <- plot_dist_as_heatmap(dist.jac, title = "Jaccard")+ theme(plot.title = element_text(hjust = 0.5))
-=======
       write.table(jac, "Jaccard.tsv",sep="\t", quote=FALSE, col.names=NA)
       p4 <- plot_dist_as_heatmap(dist.jac, order = sampleOrder, title = "Jaccard") + 
         theme(plot.title = element_text(hjust = 0.5))
->>>>>>> 563adf6b
       plot(p4)
    }else {
       dist.a <- distance(data, method = method)
