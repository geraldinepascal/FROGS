--- conflicted
+++ resolved
@@ -269,13 +269,10 @@
 ## License
     GNU GPL v3
 
-<<<<<<< HEAD
-=======
 
 ## Copyright
     2015 INRA
 
->>>>>>> 29d37258
 
 ## Citation
     Escudie F., Auer L., Cauquil L., Vidal K., Maman S., Mariadassou M., 
