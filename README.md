--- conflicted
+++ resolved
@@ -54,155 +54,6 @@
 
 
 ## Installation
-<<<<<<< HEAD
-    1. Install dependencies
-        python interpreter
-            Version: 2.7
-            Tools: all
-        python SciPy
-    	    Tools: clusters_stat
-        perl interpreter
-            Version: 5
-            Tools: demultiplex
-        flash
-    	    Version: >=1.2.8
-    	    Named as: flash
-    	    Tools: preprocess
-    	    Download: http://sourceforge.net/projects/flashpage/files
-        cutadapt
-            Version: >=1.7
-            Named as: cutadapt
-            Tools: preprocess
-            Download: https://github.com/marcelm/cutadapt
-                      OR
-                      https://pypi.python.org/pypi/cutadapt
-        swarm
-            Version: >=2.1.1
-            Named as: swarm
-            Tools: clustering
-            Download: https://github.com/torognes/swarm
-        vsearch
-    	    Version: >=1.1.3
-    	    Named as: vsearch
-    	    Tools: remove_chimera
-    	    Download: https://github.com/torognes/vsearch
-        NCBI Blast+ blastn
-            Version: >=2.2.29+
-            Named as: blastn
-            Tools: affiliation_otu_16S and filters
-            Download: http://blast.ncbi.nlm.nih.gov/Blast.cgi?PAGE_TYPE=BlastDocs&DOC_TYPE=Download
-        RDPClassifier
-            Version: -
-            Name as: classifier.jar
-            Tools: affiliation_otu_16S
-            Download: https://github.com/rdpstaff/RDPTools
-        taskset
-            Version: util-linux-ng 2.17.2
-            Name as: taskset
-            Tools: affiliation_otu_16S
-            Install: sudo apt-get install util-linux
-                     OR
-                     sudo yum install util-linux
-    
-    2. Bin directory
-        Softwares in 'bin' folder and above dependencies must be in 
-        PATH and PYTHONPATH or in a 'bin' folder in the parent folder of the
-        tools folder.
-          Example with FROGS binaries in bin folder:
-            <FROGS_PATH>/
-                tools/
-                    preprocess.py
-                    preprocess.xml
-                    ...
-                bin/
-                    biom2tsv.py
-                    biom.py
-                    ...
-
-    3. Check intallation
-        To check your installation you can type:
-            cd <FROGS_PATH>/test
-            sh test.sh <FROGS_PATH> <NB_CPU> <JAVA_MEM> <OUT_FOLDER>
-        
-        Note: JAVA_MEM must be at least 4 (= 4Gb of RAM).
-        Example: sh test.sh /home/user/frogs/1.0.0/ 2 4 results
-
-    4. Set memory and parallelisation settings
-        If you have more than one CPU, it is recommended to increase the number
-        of CPUs used by tools.
-        All the CPUs must be on the same computer/node.
-
-        a] Specifications  
-            Tool            RAM/CPU     Minimal RAM     Configuration example
-            affiliation	    -              20 Gb         30 CPUs and 300 GB
-            chimera         3 Gb           5 Gb          12 CPUs and 36 GB
-            clustering	    -              10 Gb         16 CPUs and 60 GB
-            preprocess	    8 Gb            -            12 CPUs and 96 GB
-
-        b] Change the number of CPUs used
-            Each tool with parallelisation possibilities contains in its XML an
-            hidden parameter to set the number of used CPUs.
-            Example for 16 CPUs:
-               <param name="nb_cpus" type="hidden" label="CPU number" help="The maximum number of CPUs used." value="1" />
-               Is changed to :
-               <param name="nb_cpus" type="hidden" label="CPU number" help="The maximum number of CPUs used." value="16" />
-
-        c] Change the tool launcher configuration
-            In galaxy the job_conf.xml allows to change the scheduler 
-            submission parameters.
-            Example for SGE scheduler:
-                <destinations>
-                    ...
-                    <destination id="FROGS_preprocess_job" runner="drmaa">
-                        <param id="galaxy_external_runjob_script">scripts/drmaa_external_runner.py</param>
-                        <param id="galaxy_external_killjob_script">scripts/drmaa_external_killer.py</param>
-                        <param id="galaxy_external_chown_script">scripts/external_chown_script.py</param>
-                        <param id="nativeSpecification">-clear -q galaxyq -l mem=5G -l h_vmem=13G -pe parallel_smp 12</param>
-                    </destination>
-                    <destination id="FROGS_clustering_job" runner="drmaa">
-                        <param id="galaxy_external_runjob_script">scripts/drmaa_external_runner.py</param>
-                        <param id="galaxy_external_killjob_script">scripts/drmaa_external_killer.py</param>
-                        <param id="galaxy_external_chown_script">scripts/external_chown_script.py</param>
-                        <param id="nativeSpecification">-clear -q galaxyq -l mem=3G -l h_vmem=10G -pe parallel_smp 16</param>
-                    </destination>
-                    <destination id="FROGS_remove_chimera_job" runner="drmaa">
-                        <param id="galaxy_external_runjob_script">scripts/drmaa_external_runner.py</param>
-                        <param id="galaxy_external_killjob_script">scripts/drmaa_external_killer.py</param>
-                        <param id="galaxy_external_chown_script">scripts/external_chown_script.py</param>
-                        <param id="nativeSpecification">-clear -q galaxyq -l mem=3G -l h_vmem=4G -pe parallel_smp 12</param>
-                    </destination>
-                    <destination id="FROGS_affiliation_OTU_job" runner="drmaa">
-                        <param id="galaxy_external_runjob_script">scripts/drmaa_external_runner.py</param>
-                        <param id="galaxy_external_killjob_script">scripts/drmaa_external_killer.py</param>
-                        <param id="galaxy_external_chown_script">scripts/external_chown_script.py</param>
-                        <param id="nativeSpecification">-clear -q galaxyq -l mem=7G -l h_vmem=10G -pe parallel_smp 30</param>
-                    </destination>
-                </destinations>
-                <tools>
-                    ...
-                    <tool id="FROGS_preprocess" destination="FROGS_preprocess_job"/>   
-                    <tool id="FROGS_clustering" destination="FROGS_clustering_job"/>     
-                    <tool id="FROGS_remove_chimera" destination="FROGS_remove_chimera_job"/> 
-                    <tool id="FROGS_affiliation_OTU" destination="FROGS_affiliation_OTU_job"/>
-                </tools>
-
-    5. Upload and configure the databanks
-        a] Assignation databank
-            - Upload databanks and indexes from http://genoweb.toulouse.inra.fr/frogs_databanks/assignation
-            - Extract databanks.
-            - To use these databank, you need to create a .loc file named
-              'frogs_db.loc'. The path provided must be the '.fasta'.
-        b] Contaminant databank
-            - Upload databank and indexes from http://genoweb.toulouse.inra.fr/frogs_databanks/contaminants
-            - Extract databank.
-            - To use this databank, you need to create a .loc file named
-              'phiX_db.loc'. The path provided must be the '.fasta'.
-
-    6. Tools images
-        The tools help contain images. These images must be in galaxy images
-        static folder.
-            ln -s <FROGS_PATH>/img <GALAXY_DIR>/static/images/tools/frogs
-=======
 ### 1. Install dependencies
 	python interpreter
 		Version: 2.7
@@ -392,7 +243,6 @@
 	The tools help contain images. These images must be in galaxy images
 	static folder.
 		ln -s <FROGS_PATH>/img <GALAXY_DIR>/static/images/tools/frogs
->>>>>>> 350d994b
 
 
 ## Troubleshooting
@@ -419,7 +269,6 @@
 ## License
     GNU GPL v3
 
-## 
 
 ## Citation
     Escudie F., Auer L., Cauquil L., Vidal K., Maman S., Mariadassou M., 
