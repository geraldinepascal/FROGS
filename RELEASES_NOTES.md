--- conflicted
+++ resolved
@@ -1,17 +1,10 @@
 # v4.0.1 [2022-06]
 
-<<<<<<< HEAD
-### Bug corrected:
-
-* Affiliation_filter : correctly find the number of taxonomical rank (in cas of empty affiliation in the first cluster)
-
-=======
 ### Bug fixed
 * frogsfunc_placeseqs : 
   * repare html link in PICRUSt2 closest ID (JGI) column
   * add missing genomes in JGI_ID_to_taxonomy.txt file
-* affiliation_filter : correction of an exception about the number of taxonomic ranks defined for OTUs that are actually not affiliated
->>>>>>> 1c875b3e
+* Affiliation_filter : correctly find the number of taxonomical rank (in cas of empty affiliation in the first cluster)
 
 # v4.0.0 [2022-05]
 
